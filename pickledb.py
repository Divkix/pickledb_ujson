--- conflicted
+++ resolved
@@ -184,96 +184,6 @@
             json.dump(self.db, open(location, 'wb'))
     
 
-<<<<<<< HEAD
-class pickledb(object):
-
-    def __init__(self, location):
-        self.load(location)
-
-    def load(self, location):
-        self.file = open(location, 'wb')
-        if os.path.exists(location):
-            self.db = json.load(self.file)
-        else:
-            self.db = {}
-
-    def set(self, key, value):
-        self.db[key] = value
-        return True
-
-    def get(self, key):
-        return self.db[key]
-
-    def rem(self, key):
-        del self.db[key]
-        return True
-
-    def lcreate(self, name):
-        self.db[name] = []
-        return True
-
-    def ladd(self, name, value):
-        self.db[name].append(value)
-        return True
-
-    def lgetall(self, name):
-        return self.db[name]
-
-    def lget(self, name, pos):
-        return self.db[name][pos]
-
-    def lrem(self, name):
-        del self.db[name]
-        return True
-
-    def lpop(self, name, pos):
-        del self.db[name][pos]
-        return True
-
-    def llen(self, name):
-        return len(self.db[name])
-
-    def append(self, key, more):
-        tmp = self.db[key]
-        self.db[key] = ('%s%s' % (tmp, more))
-        return True
-
-    def lappend(self, name, pos, more):
-        tmp = self.db[name][pos]
-        self.db[name][pos] = ('%s%s' % (tmp, more))
-        return True
-
-    def dcreate(self, name):
-        self.db[name] = {}
-        return True
-
-    def dadd(self, name, pair):
-        self.db[name][pair[0]] = pair[1]
-        return True
-
-    def dget(self, name, key):
-        return self.db[name][key]
-
-    def dgetall(self, name):
-        return self.db[name]
-
-    def drem(self, name):
-        del self.db[name]
-        return True
-
-    def dpop(self, name, key):
-        del self.db[name][key]
-        return True
-
-    def deldb(self):
-        self.db = {}
-        return True
-
-    def save(self):
-        json.dump(self.file)
-        return True
-=======
 def load(location):
     '''Return a pickledb object. location is the path to the json file.'''
-    return pickledb(location)
->>>>>>> cb7352e0
+    return pickledb(location)